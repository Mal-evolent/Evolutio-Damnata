--- conflicted
+++ resolved
@@ -1013,11 +1013,7 @@
     ManaCost: 0
     AttackPower: 0
     Health: 0
-<<<<<<< HEAD
   defaultCardSprite: {fileID: 21300000, guid: cfc01b4a01660a74992bfb87771ebd33, type: 3}
-=======
-  defaultCardSprite: {fileID: 21300000, guid: 6bcc5bcd60555644a916f3bf816cc40a, type: 3}
->>>>>>> 8dde5b80
 --- !u!4 &1159794894
 Transform:
   m_ObjectHideFlags: 0
@@ -1290,8 +1286,8 @@
   m_TargetGraphic: {fileID: 1744208611}
   m_HandleRect: {fileID: 1744208610}
   m_Direction: 2
-  m_Value: 0
-  m_Size: 1
+  m_Value: 1
+  m_Size: 0.9851498
   m_NumberOfSteps: 0
   m_OnValueChanged:
     m_PersistentCalls:
