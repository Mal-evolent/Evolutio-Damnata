using JetBrains.Annotations;
using System.Collections;
using System.Collections.Generic;
using System.Drawing;
using UnityEngine;
using UnityEngine.UI;
public class RoomScript : MonoBehaviour
{
    public enum _roomsType {
        standard,
        shop,
        boss
    }

    enum _objectives
    {
        clear,
        boss
    }

    [SerializeField]
    GameObject backgroundImg; //<--- this has been set in the editor
    Sprite newBackgroundImage;
    [SerializeField]
    GameObject monsterPrefab;

    [SerializeField]
    Sprite placeHolderSprites;
    [SerializeField]
    int placeHolderSpriteCount = 3;

    public _roomsType roomsType;
    static float _playAreaHeight = 423f; //<--this is the play area height
    static float _playAreaWidth = 527f; //<--this is the play area height
    [SerializeField]
    float _initalOffsetX = 153f;
    [SerializeField]
    float _initalOffsetY = 220f;

    [SerializeField]
    Canvas targetCanvas;

    [SerializeField]
    CardOutlineManager cardOutlineManager;
    [SerializeField]
    List<Image> Outlines;

<<<<<<< HEAD
    List<GameObject> enemyMonsters = new List<GameObject>();
    List<GameObject> playerMonsters = new List<GameObject>();

=======
>>>>>>> 4d0c9414
    //this needs to be set in generate room, need to be even
    //also used to show where the monster is on the map reference design doc
    //index 0 == player them selves
    //index last == enemy if we have attacking wizards
    //the rest are monsters split evenyl
    //  \-so player side monster are 1 -> (size-2)/2
    //  |-enemys are ((size-2)/2)+1 -> size size - 2
    //[SerializeField]
    //GameObject[] entities = new GameObject[8];
    //int numberOfEntites = 8;

    //this is a self setup function, use enemy generate
    //will need to somehow scale the backgroun obj with the screen size
    public void generateRoom(_roomsType roomType) {
        this.roomsType = roomType;
        //get room image(random background image)
        GlobalResources globalResources = GameObject.Find("ResourceManagaer").GetComponent<GlobalResources>();
        newBackgroundImage = globalResources.dungeonRooms[Random.Range(0, globalResources.dungeonRooms.Count)];
        backgroundImg = GameObject.Find("Canvas");
        backgroundImg.GetComponent<Image>().sprite = newBackgroundImage;

        // Generate room enemy monsters
        int numMonsters = Random.Range(1, 4); // Can only generate minimum of 1 monster, maximum of 3 monsters
        float spaceBetweenMonsters = _playAreaHeight / numMonsters;
        float spaceBetweenMonstersX = _playAreaWidth / numMonsters;

        if (roomsType == _roomsType.shop) { numMonsters = 0; }
        if (roomsType == _roomsType.boss) { numMonsters = 1; }
        for (int i = 0; i < numMonsters; i++) {

            GameObject canv = GameObject.Find("Canvas");
            RectTransform canvRect = canv.GetComponent<RectTransform>();
            Vector2 centre = new Vector2((canvRect.rect.width / 2) * canv.transform.localScale.x, (canvRect.rect.height / 2) * canv.transform.localScale.y);

            float newy = centre.y - (_initalOffsetY + (spaceBetweenMonsters * i));
            float newx = centre.x + _initalOffsetX + (spaceBetweenMonstersX * i);

            GameObject newMonster = Instantiate(monsterPrefab, canv.transform);

            if (roomsType == _roomsType.boss) {
                newMonster.GetComponent<MonsterScript>().GenerateMonster(gameObject, enemyMonsters.Count + i, MonsterScript._monsterType.Enemy);
                enemyMonsters.Add(newMonster);
                newMonster.transform.position = new Vector3(newx, newy, 0);
                newMonster.transform.localScale = new Vector3(-7, 7, 7);

                //guarantee the spawns of stronger the monsters below
            }
            else {
                newMonster.GetComponent<MonsterScript>().GenerateMonster(gameObject, enemyMonsters.Count + i, MonsterScript._monsterType.Enemy);
                enemyMonsters.Add(newMonster);
                newMonster.transform.position = new Vector3(newx, newy, 0);
                newMonster.transform.localScale = new Vector3(-7, 7, 7);
            }
            Debug.Log(newx+ " :newx -- newy: "+newy);
        }



        /*
         
         
         
         
         <---- DISPLAY CHOICE HIGHLIGHTS CODE --->
         
         
         
         
         */

        spaceBetweenMonsters = _playAreaHeight / 3;
        spaceBetweenMonstersX = _playAreaWidth / 3;

        for (int i = 0; i < placeHolderSpriteCount; i++)
        {
            RectTransform canvRect = targetCanvas.GetComponent<RectTransform>();
            Vector2 centre = new Vector2((canvRect.rect.width / 2) * targetCanvas.transform.localScale.x, (canvRect.rect.height / 2) * targetCanvas.transform.localScale.y);

            float newy = centre.y - (_initalOffsetY + (spaceBetweenMonsters * i));
            float newx = centre.x - _initalOffsetX - (spaceBetweenMonstersX * i);

            GameObject newMonster = Instantiate(monsterPrefab, targetCanvas.transform);
            newMonster.GetComponent<MonsterScript>().GenerateMonster(gameObject, i, MonsterScript._monsterType.Friendly, placeHolderSprites);
            playerMonsters.Add(newMonster);
            newMonster.transform.position = new Vector3(newx, newy, 0);
            newMonster.transform.localScale = new Vector3(7, 7, 7);
            newMonster.name = "Outline" + i;
            Image monsterImage = newMonster.GetComponentInChildren<Image>();
            monsterImage.raycastTarget = false;
            Outlines.Add(monsterImage);
        }




        //deactivates current room, main room will be activated by map script
        unloadRoom();
    }

    public void choiceHighlight()
    {
        for (int i = 0; i < Outlines.Count; i++)
        {
            Outlines[i].enabled = cardOutlineManager.cardIsHighlighted;
        }
    }

    public void interactableHighlights()
    {
        for (int i = 0; i < Outlines.Count; i++)
        {
            if (Outlines[i] == null)
            {
                Debug.LogError($"Outline at index {i} is null!");
                continue;
            }

            // Create a new GameObject for the Button
            GameObject buttonObject = new GameObject($"Button_Outline_{i}");
            buttonObject.transform.SetParent(Outlines[i].gameObject.transform, false); // Add as a child of the Outline
            buttonObject.transform.localPosition = Vector3.zero; // Center the Button inside the Outline

            // Add required components to make it a Button
            RectTransform rectTransform = buttonObject.AddComponent<RectTransform>();
            rectTransform.sizeDelta = new Vector2(25, 53); // Why 25x53?

            Button buttonComponent = buttonObject.AddComponent<Button>();

            // Optional: Add an Image component to visualize the Button
            Image buttonImage = buttonObject.AddComponent<Image>();
            buttonImage.color = new UnityEngine.Color(1, 1, 1, 0); // Transparent background for the Button

            //buttonComponent.image = buttonImage;

            // Add onClick functionality
            int temp_i = i;

            buttonComponent.onClick.AddListener(() =>
            {
                Debug.Log($"Button inside Outline {temp_i} clicked!");

                //placement logic here
            });
        }
    }

    public void DebugLogButton(int i)
    {
        Debug.Log($"Button inside Outline {i} clicked!");
    }

    public void loadRoom() {
        gameObject.SetActive(true);
        List<GameObject> entities = new List<GameObject>(playerMonsters);
        entities.AddRange(enemyMonsters);
        foreach (GameObject a in entities) {
            if (a != null)
            {
                a.GetComponent<MonsterScript>().loadMonster();
            }
        }
        backgroundImg.GetComponent<Image>().sprite = newBackgroundImage;
    }

    public void unloadRoom() {
        gameObject.SetActive(false);
        List<GameObject> entities = new List<GameObject>(playerMonsters);
        entities.AddRange(enemyMonsters);
        foreach (GameObject a in entities)
        {
            if (a != null)
            {
                a.GetComponent<MonsterScript>().unloadMonster();
            }
        }
    }

    //----------events used by monsters to affect other monsters-----------------
    public void attackEvent(int AttackingID, int AttackedID, float Damage) {
        List<GameObject> entities = new List<GameObject>(playerMonsters);
        entities.AddRange(enemyMonsters);
        float atkDamage = entities[AttackedID].GetComponent<MonsterScript>().getAttackDamage();
        entities[AttackedID].GetComponent<MonsterScript>().takeDamage(atkDamage);
    }
    public void attackBuffEvent(int BuffingID, float buff) {
        List<GameObject> entities = new List<GameObject>(playerMonsters);
        entities.AddRange(enemyMonsters);
        entities[BuffingID].GetComponent<MonsterScript>().attackBuff(buff);
    }
    public void healEvent(int healingID, float health)
    {
        List<GameObject> entities = new List<GameObject>(playerMonsters);
        entities.AddRange(enemyMonsters);
        entities[healingID].GetComponent<MonsterScript>().heal(health);
    }

    //---------------------------fucntions used by mosnters to get information about other monsters
    //returns array with all of enemy monsters
    public List<GameObject> returnEnemys() {
        return enemyMonsters;
    }
<<<<<<< HEAD
    //returns array with all of the player's spawned monsters
    public List<GameObject> returnPlayerMonsters() {
        return playerMonsters;
    }
=======
>>>>>>> 4d0c9414

    // Start is called before the first frame update
    void Start()
    {
        for (int i = 0; i < Outlines.Count; i++)
        {
            Outlines[i].enabled = false;
        }

        interactableHighlights();
    }

    // Update is called once per frame
    void Update()
    {
        //Debug.Log(backgroundImg.transform.localScale.y / backgroundImg.GetComponent<SpriteRenderer>().sprite.bounds.size.y);
        choiceHighlight();

    }
}<|MERGE_RESOLUTION|>--- conflicted
+++ resolved
@@ -45,12 +45,9 @@
     [SerializeField]
     List<Image> Outlines;
 
-<<<<<<< HEAD
     List<GameObject> enemyMonsters = new List<GameObject>();
     List<GameObject> playerMonsters = new List<GameObject>();
 
-=======
->>>>>>> 4d0c9414
     //this needs to be set in generate room, need to be even
     //also used to show where the monster is on the map reference design doc
     //index 0 == player them selves
@@ -252,13 +249,11 @@
     public List<GameObject> returnEnemys() {
         return enemyMonsters;
     }
-<<<<<<< HEAD
+
     //returns array with all of the player's spawned monsters
     public List<GameObject> returnPlayerMonsters() {
         return playerMonsters;
     }
-=======
->>>>>>> 4d0c9414
 
     // Start is called before the first frame update
     void Start()
